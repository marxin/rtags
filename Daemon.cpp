--- conflicted
+++ resolved
@@ -167,12 +167,7 @@
     return createResultMap(out.join(QLatin1String("\n")));
 }
 
-<<<<<<< HEAD
-
 bool Daemon::addSourceFile(const QFileInfo &fi, unsigned options, QVariantMap *result)
-=======
-bool Daemon::addSourceFile(const QFileInfo &fi, unsigned options, QString *result)
->>>>>>> 30902dd8
 {
     FUNC2(fi, options);
     if (!fi.exists()) {
