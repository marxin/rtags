--- conflicted
+++ resolved
@@ -108,15 +108,9 @@
     void onJSFilesAdded();
     void dirty(const Path &);
     String dumpJobs() const;
-<<<<<<< HEAD
-    Map<Path, uint32_t> visitedFiles() const
-    {
-        Map<Path, uint32_t> ret;
-=======
     Hash<Path, uint32_t> visitedFiles() const
     {
         Hash<Path, uint32_t> ret;
->>>>>>> 624bf553
         for (Set<uint32_t>::const_iterator it = mVisitedFiles.begin(); it != mVisitedFiles.end(); ++it) {
             ret[Location::path(*it)] = *it;
         }
