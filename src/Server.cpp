/* This file is part of RTags (http://rtags.net).

   RTags is free software: you can redistribute it and/or modify
   it under the terms of the GNU General Public License as published by
   the Free Software Foundation, either version 3 of the License, or
   (at your option) any later version.

   RTags is distributed in the hope that it will be useful,
   but WITHOUT ANY WARRANTY; without even the implied warranty of
   MERCHANTABILITY or FITNESS FOR A PARTICULAR PURPOSE.  See the
   GNU General Public License for more details.

   You should have received a copy of the GNU General Public License
   along with RTags.  If not, see <http://www.gnu.org/licenses/>. */

#include "Server.h"
#include "TokensJob.h"

#include <arpa/inet.h>
#include <clang-c/Index.h>
#include <clang-c/CXCompilationDatabase.h>
#include <stdio.h>
#include <limits>
#include <regex>

#include "ClassHierarchyJob.h"
#include "CompletionThread.h"
#include "DependenciesJob.h"
#include "ClangThread.h"
#include "FileManager.h"
#include "Filter.h"
#include "FindFileJob.h"
#include "FindSymbolsJob.h"
#include "FollowLocationJob.h"
#include "IncludeFileJob.h"
#include "IndexDataMessage.h"
#include "IndexerJob.h"
#include "IndexMessage.h"
#include "JobScheduler.h"
#include "ListSymbolsJob.h"
#include "LogOutputMessage.h"
#include "Match.h"
#include "Preprocessor.h"
#include "Project.h"
#include "QueryMessage.h"
#include "RClient.h"
#include "rct/Connection.h"
#include "rct/DataFile.h"
#include "rct/EventLoop.h"
#include "rct/Log.h"
#include "rct/Message.h"
#include "rct/Path.h"
#include "rct/Process.h"
#include "rct/QuitMessage.h"
#include "rct/Rct.h"
#include "rct/SocketClient.h"
#include "rct/Value.h"
#include "ReferencesJob.h"
#include "RTags.h"
#include "RTagsLogOutput.h"
#include "Source.h"
#include "StatusJob.h"
#include "SymbolInfoJob.h"
#include "VisitFileMessage.h"
#include "VisitFileResponseMessage.h"
#include "RTagsVersion.h"

#define TO_STR1(x) #x
#define TO_STR(x) TO_STR1(x)
#define CLANG_LIBDIR_STR TO_STR(CLANG_LIBDIR)
#ifdef CLANG_INCLUDE
#define CLANG_INCLUDE_STR TO_STR(CLANG_INCLUDE)
#endif
#ifdef CLANG_VERSION
#define CLANG_VERSION_STRING TO_STR(CLANG_VERSION)
#endif


// Absolute paths to search (under) for (clang) system include files
// Iterate until we find a dir at <abspath>/clang/<version>/include.
static const List<Path> sSystemIncludePaths = {
    CLANG_LIBDIR_STR, // standard llvm build, debian/ubuntu
    "/usr/lib"        // fedora, arch
};

Server *Server::sInstance = 0;
Server::Server()
    : mSuspended(false), mEnvironment(Rct::environment()), mExitCode(0), mLastFileId(0), mCompletionThread(0)
{
    assert(!sInstance);
    sInstance = this;
}

Server::~Server()
{
    if (mCompletionThread) {
        mCompletionThread->stop();
        mCompletionThread->join();
        delete mCompletionThread;
        mCompletionThread = 0;
    }

    stopServers();
    mProjects.clear(); // need to be destroyed before sInstance is set to 0
    assert(sInstance == this);
    sInstance = 0;
    Message::cleanup();
}

bool Server::init(const Options &options)
{
    RTags::initMessages();

    mOptions = options;
    mSuspended = (options.options & StartSuspended);
    mOptions.defaultArguments << String::format<32>("-ferror-limit=%d", mOptions.errorLimit);
    if (options.options & Wall)
        mOptions.defaultArguments << "-Wall";
    if (options.options & Weverything)
        mOptions.defaultArguments << "-Weverything";
    if (options.options & SpellChecking)
        mOptions.defaultArguments << "-fspell-checking";
    if (!(options.options & NoNoUnknownWarningsOption))
        mOptions.defaultArguments.append("-Wno-unknown-warning-option");

    if (mOptions.options & EnableCompilerManager) {
#ifndef OS_Darwin   // this causes problems on MacOS+clang
        // http://clang.llvm.org/compatibility.html#vector_builtins
        const char *gccBuiltIntVectorFunctionDefines[] = {
            "__builtin_ia32_rolhi",
            "__builtin_ia32_pause",
            "__builtin_ia32_addcarryx_u32",
            "__builtin_ia32_bsrsi",
            "__builtin_ia32_rdpmc",
            "__builtin_ia32_rdtsc",
            "__builtin_ia32_rdtscp",
            "__builtin_ia32_rolqi",
            "__builtin_ia32_rorqi",
            "__builtin_ia32_rorhi",
            "__builtin_ia32_rolhi",
            "__builtin_ia32_rdseed_di_step",
            "__builtin_ia32_xsaveopt",
            "__builtin_ia32_xsaveopt64",
            "__builtin_ia32_sbb_u32",
            0
        };
        for (int i=0; gccBuiltIntVectorFunctionDefines[i]; ++i) {
            mOptions.defines << Source::Define(String::format<128>("%s(...)", gccBuiltIntVectorFunctionDefines[i]));
        }
#endif
    } else {
#ifdef CLANG_INCLUDE
        mOptions.includePaths.append(Source::Include(Source::Include::Type_System, CLANG_INCLUDE_STR));
#endif

        // Iterate until we find an existing directory
        for (Path systemInclude : sSystemIncludePaths) {
            systemInclude = systemInclude.ensureTrailingSlash();
            systemInclude << "clang/" << CLANG_VERSION_STRING << "/include/";
            if (systemInclude.isDir()) {
                mOptions.includePaths.append(Source::Include(Source::Include::Type_System, systemInclude));
                break;
            }
        }
    }

    if (!initServers()) {
        error("Unable to listen on %s (errno: %d)", mOptions.socketFile.constData(), errno);
        return false;
    }

    {
        Log l(LogLevel::Error, LogOutput::StdOut|LogOutput::TrailingNewLine);
        l << "Running with" << mOptions.jobCount << "jobs, using args:"
          << String::join(mOptions.defaultArguments, ' ') << '\n';
        l << "Includepaths:";
        for (const auto &inc : mOptions.includePaths)
            l << inc.toString();
    }

    if (mOptions.options & ClearProjects) {
        clearProjects();
    }

    mJobScheduler.reset(new JobScheduler);

    if (!load())
        return false;
    if (!(mOptions.options & NoStartupCurrentProject)) {
        Path current = Path(mOptions.dataDir + ".currentProject").readAll(1024);
        RTags::decodePath(current);
        if (current.size() > 1) {
            current.chop(1);
            const auto project = mProjects.value(current);
            if (!project) {
                error() << "Can't restore project" << current;
                unlink((mOptions.dataDir + ".currentProject").constData());
            } else {
                setCurrentProject(project);
            }
        }
    }
    return true;
}

bool Server::initServers()
{
    if (mOptions.tcpPort) {
        for (int i=0; i<10; ++i) {
            mTcpServer.reset(new SocketServer);
            warning() << "listening" << mOptions.tcpPort;
            if (mTcpServer->listen(mOptions.tcpPort)) {
                break;
            }
            mTcpServer.reset();
            if (!i) {
                enum { Timeout = 1000 };
                std::shared_ptr<Connection> connection = Connection::create(RClient::NumOptions);
                if (connection->connectTcp("127.0.0.1", mOptions.tcpPort, Timeout)) {
                    connection->send(QuitMessage());
                    connection->disconnected().connect(std::bind([](){ EventLoop::eventLoop()->quit(); }));
                    connection->finished().connect(std::bind([](){ EventLoop::eventLoop()->quit(); }));
                    EventLoop::eventLoop()->exec(Timeout);
                }
            } else {
                sleep(1);
            }
        }
        if (!mTcpServer)
            return false;
        mTcpServer->newConnection().connect(std::bind(&Server::onNewConnection, this, std::placeholders::_1));
    }

#ifdef RTAGS_HAS_LAUNCHD
    // If Launchd, it goes into this bit and never comes out.
    if (mOptions.options & Launchd) {
        warning("initServers: launchd mode.");

        int *fds = 0;
        size_t numFDs;
        int ret = launch_activate_socket("Listener", &fds, &numFDs);

        if (ret != 0) {
            error("Failed to retrieve launchd socket: %s", strerror(ret));
        } else if (numFDs != 1) {
            error("Unexpected number of sockets from launch_activate_socket: %zu", numFDs);
        } else {
            warning() << "got fd from launchd: " << fds[0];
            mUnixServer.reset(new SocketServer);
            if (!mUnixServer->listenFD(fds[0]))
                mUnixServer.reset();
        }

        free(fds);
        if (!mUnixServer)
            return false;
        mUnixServer->newConnection().connect(std::bind(&Server::onNewConnection, this, std::placeholders::_1));
        return true;
    }
#endif

    char *listenFds = getenv("LISTEN_FDS");
    if (listenFds != NULL) {
        auto numFDs = atoi(listenFds);
        if (numFDs != 1) {
            error("Unexpected number of sockets from systemd: %d", numFDs);
            return false;
        }

        mUnixServer.reset(new SocketServer);

        if (!mUnixServer->listenFD(3)) {
            return false;
        }

        mUnixServer->newConnection().connect(std::bind(&Server::onNewConnection, this, std::placeholders::_1));
        return true;
    }

    for (int i=0; i<10; ++i) {
        mUnixServer.reset(new SocketServer);
        warning() << "listening" << mOptions.socketFile;
        if (mUnixServer->listen(mOptions.socketFile)) {
            break;
        }
        mUnixServer.reset();
        if (!i) {
            enum { Timeout = 1000 };
            std::shared_ptr<Connection> connection = Connection::create(RClient::NumOptions);
            if (connection->connectUnix(mOptions.socketFile, Timeout)) {
                connection->send(QuitMessage());
                connection->disconnected().connect(std::bind([](){ EventLoop::eventLoop()->quit(); }));
                connection->finished().connect(std::bind([](){ EventLoop::eventLoop()->quit(); }));
                EventLoop::eventLoop()->exec(Timeout);
            }
        } else {
            sleep(1);
        }
        Path::rm(mOptions.socketFile);
    }
    if (!mUnixServer)
        return false;
    mUnixServer->newConnection().connect(std::bind(&Server::onNewConnection, this, std::placeholders::_1));

    return true;
}

std::shared_ptr<Project> Server::addProject(const Path &path)
{
    std::shared_ptr<Project> &project = mProjects[path];
    if (!project) {
        project.reset(new Project(path));
        project->init();
    }
    return project;
}

void Server::onNewConnection(SocketServer *server)
{
    while (true) {
        SocketClient::SharedPtr client = server->nextConnection();
        if (!client) {
            break;
        }
        std::shared_ptr<Connection> conn = Connection::create(client, RClient::NumOptions);
        conn->newMessage().connect(std::bind(&Server::onNewMessage, this, std::placeholders::_1, std::placeholders::_2));
        mConnections.insert(conn);
        std::weak_ptr<Connection> weak = conn;
        conn->disconnected().connect(std::bind([this, weak]() {
                    if (std::shared_ptr<Connection> c = weak.lock()) {
                        c->disconnected().disconnect();
                        mConnections.remove(c);
                    }
                }));
    }
}

void Server::onNewMessage(const std::shared_ptr<Message> &message, const std::shared_ptr<Connection> &connection)
{
    switch (message->messageId()) {
    case IndexMessage::MessageId:
        handleIndexMessage(std::static_pointer_cast<IndexMessage>(message), connection);
        break;
    case QueryMessage::MessageId:
        handleQueryMessage(std::static_pointer_cast<QueryMessage>(message), connection);
        break;
    case QuitMessage::MessageId:
        mExitCode = std::static_pointer_cast<QuitMessage>(message)->exitCode();
        EventLoop::eventLoop()->quit();
        connection->finish("Shutting down");
        break;
    case IndexDataMessage::MessageId:
        handleIndexDataMessage(std::static_pointer_cast<IndexDataMessage>(message), connection);
        break;
    case LogOutputMessage::MessageId: {
        auto msg = std::static_pointer_cast<LogOutputMessage>(message);
        logDirect(LogLevel::Error, msg->commandLine(), LogOutput::StdOut|LogOutput::TrailingNewLine);
        handleLogOutputMessage(msg, connection);
        break; }
    case VisitFileMessage::MessageId:
        handleVisitFileMessage(std::static_pointer_cast<VisitFileMessage>(message), connection);
        break;
    case ResponseMessage::MessageId:
    case FinishMessage::MessageId:
    case VisitFileResponseMessage::MessageId:
        error() << "Unexpected message" << static_cast<int>(message->messageId());
        // assert(0);
        connection->finish(1);
        break;
    default:
        error("Unknown message: %d", message->messageId());
        connection->finish(1);
        break;
    }
    if ((mOptions.options & (NoFileManagerWatch|NoFileManager)) == NoFileManagerWatch) {
        std::shared_ptr<Project> project = currentProject();
        if (project && project->fileManager() && (Rct::monoMs() - project->fileManager()->lastReloadTime()) > 60000)
            project->fileManager()->load(FileManager::Asynchronous);
    }
}

String Server::guessArguments(const String &args, const Path &pwd, const Path &projectRootOverride) const
{
    Set<Path> includePaths;
    List<String> ret;
    bool hasInput = false;
    Set<String> roots;
    if (!projectRootOverride.isEmpty())
        roots.insert(projectRootOverride.ensureTrailingSlash());
    ret << "/usr/bin/g++";
    const List<String> split = args.split(" ");
    for (size_t i=0; i<split.size(); ++i) {
        const String &s = split.at(i);
        if (s == "--build-root") {
            const Path root = split.value(++i);
            if (!root.isEmpty())
                roots.insert(root.ensureTrailingSlash());
            continue;
        }
        Path file = s;
        if (!file.isAbsolute())
            file.prepend(pwd);
        if (file.isFile()) {
            if (!hasInput) {
                hasInput = true;
                ret << file;
                includePaths.insert(file.parentDir());
                const Path projectRoot = RTags::findProjectRoot(file, RTags::SourceRoot);
                if (!projectRoot.isEmpty())
                    roots.insert(projectRoot);
            } else {
                return String();
            }
        } else {
            ret << s;
        }

    }
    if (!hasInput) {
        return String();
    }

    std::function<void(const Path &, const Path &)> process = [&](const Path &root, const Path &path) {
        for (const Path &maybeHeader : path.files(Path::File)) {
            if (maybeHeader.isHeader()) {
                Path p = path;
                do {
                    assert(!p.isEmpty());
                    if (!includePaths.insert(p) || p == root)
                        break;
                    p = p.parentDir();
                } while (!p.isEmpty());
                break;
            }
        }
        for (const Path &dir : path.files(Path::Directory)) {
            process(root, dir);
        }
    };

    for (const Path &root : roots)
        process(root, root);
    for (const Path &p : includePaths) {
        assert(!p.isEmpty());
        ret << ("-I" + p);
    }

    return String::join(ret, ' ');
}

bool Server::loadCompileCommands(IndexParseData &data, const Path &compileCommands, const List<String> &environment) const
{
    if (Sandbox::hasRoot() && !data.project.isEmpty() && !data.project.startsWith(Sandbox::root())) {
        error("Invalid --project-root '%s', must be inside --sandbox-root '%s'",
              data.project.constData(), Sandbox::root().constData());
        return false;
    }

    CXCompilationDatabase_Error err;
    const uint64_t now = Rct::currentTimeMs();
    CXCompilationDatabase db = clang_CompilationDatabase_fromDirectory(compileCommands.constData(), &err);
    if (err != CXCompilationDatabase_NoError) {
        error("Can't load compilation database from %scompile_Commands.json", compileCommands.constData());
        return false;
    }
    const uint32_t fileId = Location::insertFile(compileCommands);
    bool ret = false;
    CXCompileCommands cmds = clang_CompilationDatabase_getAllCompileCommands(db);
    const unsigned int sz = clang_CompileCommands_getSize(cmds);
    auto &ref = data.compileCommands[fileId];
    ref.environment = environment;
    ref.lastModifiedMs = now;
    for (unsigned int i = 0; i < sz; ++i) {
        CXCompileCommand cmd = clang_CompileCommands_getCommand(cmds, i);
        String args;
        CXString str = clang_CompileCommand_getDirectory(cmd);
        const Path compileDir = clang_getCString(str);
        clang_disposeString(str);
        const unsigned int num = clang_CompileCommand_getNumArgs(cmd);
        for (unsigned int j = 0; j < num; ++j) {
            str = clang_CompileCommand_getArg(cmd, j);
            const char *ch = clang_getCString(str);
            if (strchr(ch, ' ')) {
                args += '"';
                args += ch;
                args += '"';
            } else {
                args += ch;
            }
            clang_disposeString(str);
            if (j < num - 1)
                args += ' ';
        }
        ret = parse(data, std::move(args), compileDir.ensureTrailingSlash(), fileId) || ret;
    }
    clang_CompileCommands_dispose(cmds);
    clang_CompilationDatabase_dispose(db);
    if (!ret) {
        data.compileCommands.remove(fileId);
    }
    return ret;
}

bool Server::parse(IndexParseData &data, String &&arguments, const Path &pwd, uint32_t compileCommandsFileId) const
{
    if (Sandbox::hasRoot() && !data.project.isEmpty() && !data.project.startsWith(Sandbox::root())) {
        error("Invalid --project-root '%s', must be inside --sandbox-root '%s'",
              data.project.constData(), Sandbox::root().constData());
        return false;
    }

    assert(pwd.endsWith('/'));
    List<Path> unresolvedPaths;
    if (!mOptions.argTransform.isEmpty()) {
        Process process;
        if (process.exec(mOptions.argTransform, List<String>() << arguments) == Process::Done) {
            if (process.returnCode() != 0) {
                warning() << "--arg-transform returned" << process.returnCode() << "for" << arguments;
                return false;
            }
            String stdOut = process.readAllStdOut();
            if (!stdOut.isEmpty() && stdOut != arguments) {
                warning() << "Changed\n" << arguments << "\nto\n" << stdOut;
                arguments = std::move(stdOut);
            }
        }
    }

<<<<<<< HEAD
    assert(!compileCommandsFileId || data.compileCommands.contains(compileCommandsFileId));
    bool ret = false;
=======
    if (parse)
        sources = Source::parse(arguments, pwd, environment, &unresolvedPaths);

    bool ret = (sources.isEmpty() && unresolvedPaths.size() == 1 && unresolvedPaths.front() == "-");
>>>>>>> 45e6fdac
    int idx = 0;
    const auto &env = compileCommandsFileId ? data.compileCommands[compileCommandsFileId].environment : data.environment;
    for (Source &source : Source::parse(arguments, pwd, env, &unresolvedPaths)) {
        const Path path = source.sourceFile();

        std::shared_ptr<Project> current = currentProject();
        if (data.project.isEmpty()) {
            const Path unresolvedPath = unresolvedPaths.at(idx++);
            if (current && (current->match(unresolvedPath) || (path != unresolvedPath && current->match(path)))) {
                data.project = current->path();
            } else {
                for (const auto &proj : mProjects) {
                    if (proj.second->match(unresolvedPath) || (path != unresolvedPath && proj.second->match(path))) {
                        data.project = proj.first;
                        break;
                    }
                }
            }

            if (data.project.isEmpty()) {
                data.project = RTags::findProjectRoot(unresolvedPath, RTags::SourceRoot);
                if (data.project.isEmpty() && path != unresolvedPath) {
                    data.project = RTags::findProjectRoot(path, RTags::SourceRoot);
                }
            }
            data.project.resolve(Path::RealPath, pwd);
        }

        if (shouldIndex(source, data.project)) {
            Sources &s = compileCommandsFileId ? data.compileCommands[compileCommandsFileId].sources : data.sources;
            Set<Source> &srcs = s[source.fileId];
            if (srcs.contains(source))
                continue;
            bool found = false;
            for (const Source &existingSource : srcs) {
                if (existingSource.compareArguments(source)) {
                    found = true;
                    break;
                }
            }
            if (found)
                continue;
            source.compileCommandsFileId = compileCommandsFileId;
            srcs.insert(source);
            ret = true;
        }
    }
    return ret;
}

void Server::handleIndexMessage(const std::shared_ptr<IndexMessage> &message, const std::shared_ptr<Connection> &conn)
{
    const Path path = message->compileCommandsDir();
    IndexParseData data;
    data.project = message->projectRoot();
    bool ret = true;
    if (!path.isEmpty()) {
        if (loadCompileCommands(data, path, message->environment())) {
            if (conn)
                conn->write("[Server] Compilation database loading...");
        } else if (conn) {
            ret = false;
            conn->write("[Server] Compilation failed to load.");
        }
    } else {
        String arguments = std::move(message->takeArguments());
        if (message->flags() & IndexMessage::GuessFlags) {
            arguments = guessArguments(arguments, message->workingDirectory(), data.project);
            if (arguments.isEmpty()) {
                conn->write("Can't guess args from arguments");
                ret = false;
            }
        }
        if (ret)
            ret = parse(data, std::move(arguments), message->workingDirectory());
    }
    if (conn)
        conn->finish(ret ? 0 : 1);
    if (ret) {
        processParseData(std::move(data));
    }
}

void Server::processParseData(IndexParseData &&data)
{
    assert(!data.project.isEmpty());
    addProject(data.project)->processParseData(std::forward<IndexParseData>(data));
}

void Server::handleLogOutputMessage(const std::shared_ptr<LogOutputMessage> &message, const std::shared_ptr<Connection> &conn)
{
    std::shared_ptr<RTagsLogOutput> log(new RTagsLogOutput(message->level(), message->flags(), conn));
    log->add();
}

void Server::handleIndexDataMessage(const std::shared_ptr<IndexDataMessage> &message, const std::shared_ptr<Connection> &conn)
{
    mJobScheduler->handleIndexDataMessage(message);
    conn->finish();
    mIndexDataMessageReceived();
}

void Server::handleQueryMessage(const std::shared_ptr<QueryMessage> &message, const std::shared_ptr<Connection> &conn)
{
    Log(message->flags() & QueryMessage::SilentQuery ? LogLevel::Warning : LogLevel::Error,
        LogOutput::StdOut|LogOutput::TrailingNewLine) << message->commandLine();
    conn->setSilent(message->flags() & QueryMessage::Silent);

    switch (message->type()) {
    case QueryMessage::Invalid:
        assert(0);
        break;
    case QueryMessage::Sources:
        sources(message, conn);
        break;
    case QueryMessage::IncludeFile:
        includeFile(message, conn);
        break;
    case QueryMessage::GenerateTest:
        generateTest(message, conn);
        break;
    case QueryMessage::DumpCompletions:
        dumpCompletions(message, conn);
        break;
    case QueryMessage::DumpCompileCommands:
        dumpCompileCommands(message, conn);
        break;
    case QueryMessage::SendDiagnostics:
        sendDiagnostics(message, conn);
        break;
    case QueryMessage::CodeCompleteAt:
        codeCompleteAt(message, conn);
        break;
    case QueryMessage::Suspend:
        suspend(message, conn);
        break;
    case QueryMessage::IsIndexing:
        isIndexing(message, conn);
        break;
    case QueryMessage::RemoveFile:
        removeFile(message, conn);
        break;
    case QueryMessage::JobCount:
        jobCount(message, conn);
        break;
    case QueryMessage::FixIts:
        fixIts(message, conn);
        break;
    case QueryMessage::FindFile:
        findFile(message, conn);
        break;
    case QueryMessage::DumpFile:
#ifdef RTAGS_HAS_LUA
    case QueryMessage::VisitAST:
#endif
        startClangThread(message, conn);
        break;
    case QueryMessage::DumpFileMaps:
        dumpFileMaps(message, conn);
        break;
    case QueryMessage::Diagnose:
        diagnose(message, conn);
        break;
    case QueryMessage::Dependencies:
        dependencies(message, conn);
        break;
    case QueryMessage::DeleteProject:
        removeProject(message, conn);
        break;
    case QueryMessage::Project:
        project(message, conn);
        break;
    case QueryMessage::Reindex:
    case QueryMessage::CheckReindex:
        reindex(message, conn);
        break;
    case QueryMessage::ClearProjects:
        clearProjects(message, conn);
        break;
    case QueryMessage::SymbolInfo:
        symbolInfo(message, conn);
        break;
    case QueryMessage::FollowLocation:
        followLocation(message, conn);
        break;
    case QueryMessage::ReferencesLocation:
        referencesForLocation(message, conn);
        break;
    case QueryMessage::ReferencesName:
        referencesForName(message, conn);
        break;
    case QueryMessage::ListSymbols:
        listSymbols(message, conn);
        break;
    case QueryMessage::FindSymbols:
        findSymbols(message, conn);
        break;
    case QueryMessage::Status:
        status(message, conn);
        break;
    case QueryMessage::IsIndexed:
        isIndexed(message, conn);
        break;
    case QueryMessage::HasFileManager:
        hasFileManager(message, conn);
        break;
    case QueryMessage::PreprocessFile:
        preprocessFile(message, conn);
        break;
    case QueryMessage::ReloadFileManager:
        reloadFileManager(message, conn);
        break;
    case QueryMessage::SetBuffers:
        setBuffers(message, conn);
        break;
    case QueryMessage::ClassHierarchy:
        classHierarchy(message, conn);
        break;
    case QueryMessage::DebugLocations:
        debugLocations(message, conn);
        break;
    case QueryMessage::Tokens:
        tokens(message, conn);
        break;
    }
}

void Server::followLocation(const std::shared_ptr<QueryMessage> &query, const std::shared_ptr<Connection> &conn)
{
    const Location loc = query->location();
    if (loc.isNull()) {
        conn->write("Not indexed");
        conn->finish(1);
        return;
    }
    std::shared_ptr<Project> project = projectForQuery(query);
    if (!project) {
        error("No project");
        conn->write("Not indexed");
        conn->finish(1);
        return;
    }

    prepareCompletion(query, loc.fileId(), project);

    {
        FollowLocationJob job(loc, query, project);
        if (!job.run(conn)) {
            conn->finish(0);
            return;
        }
    }

    /* We will try with another project under the following circumstances:

       - We didn't find anything with the current project
       - The path in question (likely a header) does not start with the current
       project's path (there's room for mistakes here with symlinks).
       - The file in question does start with another project's path
    */

    const Path path = loc.path();
    if (!path.startsWith(project->path())) {
        for (const auto &proj : mProjects) {
            if (proj.second != project) {
                Path paths[] = { proj.first, proj.first };
                paths[1].resolve();
                for (const Path &projectPath : paths) {
                    if (path.startsWith(projectPath)) {
                        FollowLocationJob job(loc, query, proj.second);
                        if (job.run(conn)) {
                            conn->finish(0);
                            return;
                        }
                    }
                }
            }
        }
    }
    if (!project->dependencies().contains(loc.fileId())) {
        conn->write("Not indexed");
    }
    conn->finish(1);
}

void Server::isIndexing(const std::shared_ptr<QueryMessage> &, const std::shared_ptr<Connection> &conn)
{
    for (const auto &it : mProjects) {
        if (it.second->isIndexing()) {
            conn->write("1");
            conn->finish();
            return;
        }
    }
    conn->write("0");
    conn->finish();
}

void Server::removeFile(const std::shared_ptr<QueryMessage> &query, const std::shared_ptr<Connection> &conn)
{
    // Path path = query->path();
    const Match match = query->match();
    std::shared_ptr<Project> project = projectForQuery(query);
    if (!project)
        project = currentProject();

    if (!project) {
        error("No project");
        conn->finish();
        return;
    }

    const int count = project->remove(match);
    // error() << count << query->query();
    if (count) {
        conn->write<128>("Removed %d files", count);
    } else {
        conn->write("No matches");
    }
    conn->finish();
}

void Server::findFile(const std::shared_ptr<QueryMessage> &query, const std::shared_ptr<Connection> &conn)
{
    std::shared_ptr<Project> project = currentProject();
    if (!project) {
        error("No project");
        conn->finish();
        return;
    }

    FindFileJob job(query, project);
    const int ret = job.run(conn);
    conn->finish(ret);
}

void Server::startClangThread(const std::shared_ptr<QueryMessage> &query, const std::shared_ptr<Connection> &conn)
{
    const uint32_t fileId = Location::fileId(query->query());
    if (!fileId) {
        conn->write<256>("%s is not indexed", query->query().constData());
        conn->finish();
        return;
    }

    std::shared_ptr<Project> project = projectForQuery(query);
    if (!project) {
        conn->write<256>("%s is not indexed", query->query().constData());
        conn->finish();
        return;
    }

    if (!project->dependencies().contains(fileId)) {
        conn->write("Not indexed");
        conn->finish(1);
        return;
    }

    const Source source = project->source(fileId, query->buildIndex());
    if (!source.isNull()) {
        ClangThread *thread = new ClangThread(query, source, conn);
        thread->start(Thread::Normal, 8 * 1024 * 1024); // 8MiB stack size
    } else {
        conn->write<256>("%s build: %d not found", query->query().constData(), query->buildIndex());
        conn->finish();
    }
}

void Server::dumpFileMaps(const std::shared_ptr<QueryMessage> &query, const std::shared_ptr<Connection> &conn)
{
    Path path;
    Deserializer deserializer(query->query());
    deserializer >> path;
    const uint32_t fileId = Location::fileId(path);
    if (!fileId) {
        conn->write<256>("%s is not indexed", query->query().constData());
        conn->finish();
        return;
    }

    std::shared_ptr<Project> project;
    if (currentProject() && currentProject()->isIndexed(fileId)) {
        project = currentProject();
    } else {
        for (const auto &p : mProjects) {
            if (p.second->isIndexed(fileId)) {
                project = p.second;
                setCurrentProject(project);
                break;
            }
        }
    }
    if (!project) {
        conn->write<256>("%s is not indexed", query->query().constData());
        conn->finish();
        return;
    }

    project->dumpFileMaps(query, conn);
    conn->finish();
}

void Server::diagnose(const std::shared_ptr<QueryMessage> &query, const std::shared_ptr<Connection> &conn)
{
    uint32_t fileId = 0;
    if (!query->query().isEmpty()) {
        fileId = Location::fileId(query->query());
        if (!fileId) {
            conn->write<256>("%s is not indexed", query->query().constData());
            conn->finish();
            return;
        }
    }

    std::shared_ptr<Project> project = projectForQuery(query);
    if (!project) {
        if (!fileId)
            project = mCurrentProject.lock();
        if (!project) {
            conn->write<256>("%s is not indexed", query->query().constData());
            conn->finish();
            return;
        }
    }

    if (fileId)
        prepareCompletion(query, fileId, project);

    if (query->flags() & QueryMessage::SynchronousDiagnostics) {
        conn->write(project->diagnosticsToString(query->flags(), fileId));
    } else {
        project->diagnose(fileId);
    }
    conn->finish();
}

void Server::generateTest(const std::shared_ptr<QueryMessage> &query, const std::shared_ptr<Connection> &conn)
{
    auto formatLocation = [](Location location) {
        return String::format<1024>("{0}/%s:%d:%d:",
                                    location.path().fileName(),
                                    location.line(),
                                    location.column());
    };
    const uint32_t fileId = Location::fileId(query->query());
    if (!fileId) {
        conn->write<256>("%s is not indexed", query->query().constData());
        conn->finish();
        return;
    }

    std::shared_ptr<Project> project = projectForQuery(query);
    if (!project) {
        conn->write<256>("%s is not indexed", query->query().constData());
        conn->finish();
        return;
    }
    project->beginScope();

    const Source source = project->source(fileId, query->buildIndex());
    if (!source.isNull()) {
        const Flags<Source::CommandLineFlag> flags = (Source::Default
                                                      | Source::ExcludeDefaultDefines
                                                      | Source::ExcludeDefaultIncludePaths
                                                      | Source::ExcludeDefaultArguments);

        const Path root = source.sourceFile().parentDir().ensureTrailingSlash();
        List<String> compile = source.toCommandLine(flags);
        for (auto &ref : compile) {
            const int idx = ref.indexOf(root);
            if (idx != -1)
                ref.remove(idx, root.size());
        }
        compile.append(source.sourceFile().fileName());

        Value tests;

        for (const auto &dep : project->dependencies()) {
            auto symbols = project->openSymbols(dep.first);
            if (!symbols)
                continue;
            const int count = symbols->count();
            for (int i=0; i<count; ++i) {
                const Location loc = symbols->keyAt(i);
                const Symbol target = project->findTarget(loc);
                if (!target.isNull()) {
                    Map<String, Value> test;
                    test["name"] = "follow_symbol";
                    List<String> rcCommand;
                    rcCommand << "--follow-location" << formatLocation(loc);
                    test["rc-command"] = rcCommand;
                    List<String> expectation;
                    expectation << formatLocation(target.location);
                    test["expectation"] = expectation;
                    tests.push_back(test);
                }
            }
        }
        if (tests.isNull()) {
            conn->finish("No tests generated");
        } else {
            conn->finish(tests.toJSON(true));
        }
    } else {
        conn->write<256>("%s build: %d not found", query->query().constData(), query->buildIndex());
        conn->finish();
    }
    project->endScope();
}

void Server::symbolInfo(const std::shared_ptr<QueryMessage> &query, const std::shared_ptr<Connection> &conn)
{
    const String data = query->query();
    Deserializer deserializer(data);
    Path path;
    uint32_t line, column, line2, column2;
    deserializer >> path >> line >> column >> line2 >> column2;
    uint32_t fileId = Location::fileId(path);
    if (!fileId) {
        path.resolve();
        fileId = Location::fileId(path);
        if (!fileId) {
            conn->write("Not indexed");
            conn->finish(1);
            return;
        }
    }

    std::shared_ptr<Project> project = projectForQuery(query);
    if (!project || !project->dependencies().contains(fileId)) {
        conn->write("Not indexed");
        conn->finish(1);
        return;
    }

    prepareCompletion(query, fileId, project);

    const Location start(fileId, line, column);
    const Location end = line2 ? Location(fileId, line2, column2) : Location();

    SymbolInfoJob job(start, end, query, project);
    const int ret = job.run(conn);
    conn->finish(ret);
}

void Server::dependencies(const std::shared_ptr<QueryMessage> &query, const std::shared_ptr<Connection> &conn)
{
    Path path;
    Deserializer deserializer(query->query());
    deserializer >> path;
    const uint32_t fileId = Location::fileId(path);
    if (!fileId && !path.isEmpty()) {
        conn->write<256>("%s is not indexed", query->query().constData());
        conn->finish();
        return;
    }

    std::shared_ptr<Project> project;
    if (fileId) {
        if (currentProject() && currentProject()->isIndexed(fileId)) {
            project = currentProject();
        } else {
            for (const auto &p : mProjects) {
                if (p.second->isIndexed(fileId)) {
                    project = p.second;
                    setCurrentProject(project);
                    break;
                }
            }
        }
    } else {
        project = currentProject();
    }
    if (!project) {
        conn->write<256>("%s is not indexed", query->query().constData());
        conn->finish();
        return;
    }

    DependenciesJob job(query, project);
    const int ret = job.run(conn);
    conn->finish(ret);
}

void Server::fixIts(const std::shared_ptr<QueryMessage> &query, const std::shared_ptr<Connection> &conn)
{
    std::shared_ptr<Project> project = projectForQuery(query);
    String out;
    if (project) {
        uint32_t fileId = Location::fileId(query->query());
        if (fileId) {
            prepareCompletion(query, fileId, project);
            out = project->fixIts(fileId);
            if (!out.isEmpty())
                conn->write(out);
        }
    }
    conn->finish();
}

void Server::referencesForLocation(const std::shared_ptr<QueryMessage> &query, const std::shared_ptr<Connection> &conn)
{
    const Location loc = query->location();
    if (loc.isNull()) {
        conn->write("Not indexed");
        conn->finish();
        return;
    }
    std::shared_ptr<Project> project = projectForQuery(query);

    if (!project) {
        error("No project");
        conn->write("Not indexed");
        conn->finish();
        return;
    }

    prepareCompletion(query, loc.fileId(), project);

    if (!project->dependencies().contains(loc.fileId())) {
        conn->write("Not indexed");
        conn->finish(1);
        return;
    }

    ReferencesJob job(loc, query, project);
    const int ret = job.run(conn);
    conn->finish(ret);
}

void Server::referencesForName(const std::shared_ptr<QueryMessage> &query, const std::shared_ptr<Connection> &conn)
{
    const String name = query->query();

    std::shared_ptr<Project> project = projectForQuery(query);
    if (!project)
        project = currentProject();

    if (!project) {
        error("No project");
        conn->finish();
        return;
    }

    ReferencesJob job(name, query, project);
    const int ret = job.run(conn);
    conn->finish(ret);
}

void Server::findSymbols(const std::shared_ptr<QueryMessage> &query, const std::shared_ptr<Connection> &conn)
{
    const String partial = query->query();

    std::shared_ptr<Project> project = projectForQuery(query);
    if (!project)
        project = currentProject();

    int ret = 0;
    if (!project) {
        ret = 1;
        error("No project");
    } else {
        FindSymbolsJob job(query, project);
        ret = job.run(conn);
    }
    conn->finish(ret);
}

void Server::listSymbols(const std::shared_ptr<QueryMessage> &query, const std::shared_ptr<Connection> &conn)
{
    const String partial = query->query();

    std::shared_ptr<Project> project = projectForQuery(query);
    if (!project)
        project = currentProject();

    if (!project) {
        error("No project");
        conn->finish();
        return;
    }

    ListSymbolsJob job(query, project);
    const int ret = job.run(conn);
    conn->finish(ret);
}

void Server::status(const std::shared_ptr<QueryMessage> &query, const std::shared_ptr<Connection> &conn)
{
    conn->client()->setWriteMode(SocketClient::Synchronous);

    StatusJob job(query, currentProject());
    const int ret = job.run(conn);
    conn->finish(ret);
}

void Server::isIndexed(const std::shared_ptr<QueryMessage> &query, const std::shared_ptr<Connection> &conn)
{
    String ret = "unknown";
    const Match match = query->match();
    std::shared_ptr<Project> project = projectForQuery(query);
    if (project) {
        bool indexed = false;
        if (project->match(match, &indexed)) {
            if (indexed) {
                project->prepare(match.fileId());
                prepareCompletion(query, match.fileId(), project);
            }
            ret = indexed ? "indexed" : "managed";
        }
    }

    if (!(query->flags() & QueryMessage::SilentQuery))
        warning("=> %s", ret.constData());
    conn->write(ret);
    conn->finish();
}

void Server::reloadFileManager(const std::shared_ptr<QueryMessage> &query, const std::shared_ptr<Connection> &conn)
{
    std::shared_ptr<Project> project = projectForQuery(query);
    if (!project)
        project = currentProject();

    if (project) {
        if (mOptions.options & NoFileManager) {
            conn->write<512>("Not watching files");
            conn->finish(1);
        } else {
            conn->write<512>("Reloading files for %s", project->path().constData());
            conn->finish();
            project->fileManager()->load(FileManager::Asynchronous);
        }
    } else {
        conn->write("No current project");
        conn->finish();
    }
}

void Server::hasFileManager(const std::shared_ptr<QueryMessage> &query, const std::shared_ptr<Connection> &conn)
{
    const Path path = query->query();
    std::shared_ptr<Project> project = projectForQuery(query);
    if (project && project->fileManager() ? project->fileManager()->contains(path) : project->match(query->match())) {
        if (!(query->flags() & QueryMessage::SilentQuery))
            warning("=> 1");
        conn->write("1");
    } else {
        if (!(query->flags() & QueryMessage::SilentQuery))
            warning("=> 0");
        conn->write("0");
    }
    conn->finish();
}

void Server::includeFile(const std::shared_ptr<QueryMessage> &query, const std::shared_ptr<Connection> &conn)
{
    std::shared_ptr<Project> project = projectForQuery(query);
    if (!project) {
        conn->write("No project");
        conn->finish();
        return;
    }

    IncludeFileJob job(query, project);
    conn->finish(job.run(conn));
}

void Server::preprocessFile(const std::shared_ptr<QueryMessage> &query, const std::shared_ptr<Connection> &conn)
{
    std::shared_ptr<Project> project = projectForQuery(query);
    if (!project) {
        conn->write("No project");
        conn->finish();
        return;
    }

    Path path = query->query();
    uint32_t fileId = Location::fileId(path);
    if (!fileId) {
        path.resolve();
        fileId = Location::fileId(path);
    }
    if (fileId)
        prepareCompletion(query, fileId, project);
    const Source source = project->source(fileId, query->buildIndex());
    if (!source.isValid()) {
        conn->write<256>("%s build: %d not found", query->query().constData(), query->buildIndex());
        conn->finish();
    } else {
        Preprocessor *pre = new Preprocessor(source, conn);
        pre->preprocess();
    }
}

void Server::clearProjects()
{
    Path::rmdir(mOptions.dataDir);
    setCurrentProject(std::shared_ptr<Project>());
    for (auto p : mProjects) {
        p.second->destroy();
    }
    mProjects.clear();
    Location::init(Hash<Path, uint32_t>());
}

void Server::reindex(const std::shared_ptr<QueryMessage> &query, const std::shared_ptr<Connection> &conn)
{
    Match match = query->match();
    std::shared_ptr<Project> project = projectForQuery(query);
    if (!project) {
        project = currentProject();
        if (!project) {
            error("No project");
            conn->finish();
            return;
        }
    }

    std::shared_ptr<Connection> wait;
    if (query->flags() & QueryMessage::Wait)
        wait = conn;

    const int count = project->reindex(match, query, wait);
    // error() << count << query->query();
    if (count) {
        conn->write<128>("Dirtied %d files", count);
    } else {
        conn->write("No matches");
    }
    if (!wait)
        conn->finish();
}

bool Server::shouldIndex(const Source &source, const Path &srcRoot) const
{
    if (srcRoot.isEmpty()) {
        warning() << "Shouldn't index" << source.sourceFile() << "because of missing srcRoot";
        return false;
    }
    assert(source.isIndexable());
    if (mOptions.ignoredCompilers.contains(source.compiler())) {
        warning() << "Shouldn't index" << source.sourceFile() << "because of ignored compiler";
        return false;
    }

    const Path sourceFile = source.sourceFile();

    if (Filter::filter(sourceFile, mOptions.excludeFilters) == Filter::Filtered) {
        warning() << "Shouldn't index" << source.sourceFile() << "because of exclude filter";
        return false;
    }

    if (Sandbox::hasRoot() && !srcRoot.isEmpty() && !srcRoot.startsWith(Sandbox::root())) {
        error("Invalid project root for %s '%s', must be inside --sandbox-root '%s'",
              sourceFile.constData(), srcRoot.constData(), Sandbox::root().constData());
        return false;
    }

    return true;
}

void Server::setCurrentProject(const std::shared_ptr<Project> &project)
{
    std::shared_ptr<Project> old = currentProject();
    if (project != old) {
        if (old && old->fileManager())
            old->fileManager()->clearFileSystemWatcher();
        mCurrentProject = project;
        if (project) {
            Path::mkdir(mOptions.dataDir);
            FILE *f = fopen((mOptions.dataDir + ".currentProject").constData(), "w");
            if (f) {
                Path p = project->path();
                RTags::encodePath(p);
                if (!fwrite(p.constData(), p.size(), 1, f) || !fwrite("\n", 1, 1, f)) {
                    error() << "error writing to" << (mOptions.dataDir + ".currentProject");
                    fclose(f);
                    unlink((mOptions.dataDir + ".currentProject").constData());
                } else {
                    fclose(f);
                }
            } else {
                error() << "error opening" << (mOptions.dataDir + ".currentProject") << "for write";
            }
            if (!(mOptions.options & NoFileManager))
                project->fileManager()->load(FileManager::Synchronous);
            // project->diagnoseAll();
        } else {
            Path::rm(mOptions.dataDir + ".currentProject");
        }
    }
}

std::shared_ptr<Project> Server::projectForQuery(const std::shared_ptr<QueryMessage> &query)
{
    List<Match> matches;
    if (query->flags() & QueryMessage::HasLocation)
        matches << query->location().path();
    if (!query->currentFile().isEmpty())
        matches << query->currentFile();
    if (!(query->flags() & QueryMessage::HasLocation))
        matches << query->match();

    std::shared_ptr<Project> cur = currentProject();
    // give current a chance first to avoid switching project when using system headers etc
    for (const Match &match : matches) {
        if (cur && cur->match(match))
            return cur;

        for (const auto &it : mProjects) {
            if (it.second != cur && it.second->match(match)) {
                setCurrentProject(it.second);
                return it.second;
            }
        }
    }
    return std::shared_ptr<Project>();
}

void Server::removeProject(const std::shared_ptr<QueryMessage> &query, const std::shared_ptr<Connection> &conn)
{
    const Match match = query->match();
    auto it = mProjects.begin();
    bool found = false;
    while (it != mProjects.end()) {
        auto cur = it++;
        if (cur->second->match(match)) {
            found = true;
            if (currentProject() == cur->second) {
                setCurrentProject(std::shared_ptr<Project>());
            }
            Path path = cur->first;
            conn->write<128>("Deleted project: %s", path.constData());
            RTags::encodePath(path);
            Path::rmdir(mOptions.dataDir + path);
            warning() << "Deleted" << (mOptions.dataDir + path);
            cur->second->destroy();
            mProjects.erase(cur);
        }
    }
    if (!found) {
        conn->write<128>("No projects matching %s", match.pattern().constData());
    }
    conn->finish();
}

void Server::project(const std::shared_ptr<QueryMessage> &query, const std::shared_ptr<Connection> &conn)
{
    if (query->flags() & QueryMessage::CurrentProjectOnly) {
        if (std::shared_ptr<Project> current = currentProject()) {
            conn->write(current->path());
        }
    } else if (query->query().isEmpty()) {
        const std::shared_ptr<Project> current = currentProject();
        for (const auto &it : mProjects) {
            conn->write<128>("%s%s", it.first.constData(), it.second == current ? " <=" : "");
        }
    } else {
        std::shared_ptr<Project> selected;
        bool error = false;
        const Match match = query->match();
        const auto it = mProjects.find(match.pattern());
        bool ok = false;
        unsigned long long index = query->query().toULongLong(&ok);
        if (it != mProjects.end()) {
            selected = it->second;
        } else {
            for (const auto &pit : mProjects) {
                assert(pit.second);
                if (ok) {
                    if (!index) {
                        selected = pit.second;
                    } else {
                        --index;
                    }
                }
                if (pit.second->match(match)) {
                    if (error) {
                        conn->write(pit.first);
                    } else if (selected) {
                        error = true;
                        conn->write<128>("Multiple matches for %s", match.pattern().constData());
                        conn->write(selected->path());
                        conn->write(pit.first);
                        selected.reset();
                    } else {
                        selected = pit.second;
                    }
                }
            }
        }
        if (selected) {
            if (selected == currentProject()) {
                conn->write<128>("%s is already the active project", selected->path().constData());
            } else {
                setCurrentProject(selected);
                conn->write<128>("Selected project: %s for %s",
                                 selected->path().constData(),
                                 match.pattern().constData());
            }
        } else if (!error) {
            conn->write<128>("No matches for %s", match.pattern().constData());
        }
    }
    conn->finish();
}

void Server::jobCount(const std::shared_ptr<QueryMessage> &query, const std::shared_ptr<Connection> &conn)
{
    String q = query->query();
    if (q.isEmpty()) {
        conn->write<128>("Running with %zu/%zu jobs", mOptions.jobCount, mOptions.headerErrorJobCount);
    } else {
        const bool header = q.startsWith('h');
        if (header)
            q.remove(0, 1);
        size_t &jobs = header ? mOptions.headerErrorJobCount : mOptions.jobCount;
        bool ok;
        const int jobCount = q.toLongLong(&ok);
        if (!ok || jobCount < 0 || jobCount > 100) {
            conn->write<128>("Invalid job count %s (%d)", query->query().constData(), jobCount);
        } else {
            jobs = jobCount;
            mOptions.headerErrorJobCount = std::min(mOptions.headerErrorJobCount, mOptions.jobCount);
            conn->write<128>("Changed jobs to %zu/%zu", mOptions.jobCount, mOptions.headerErrorJobCount);
        }
    }
    conn->finish();
}

void Server::sendDiagnostics(const std::shared_ptr<QueryMessage> &query, const std::shared_ptr<Connection> &conn)
{
    if (testLog(RTags::DiagnosticsLevel))
        logDirect(RTags::DiagnosticsLevel, query->query());
    conn->finish();
}

void Server::clearProjects(const std::shared_ptr<QueryMessage> &/*query*/, const std::shared_ptr<Connection> &conn)
{
    clearProjects();
    conn->write("Cleared projects");
    conn->finish();
}

void Server::sources(const std::shared_ptr<QueryMessage> &query, const std::shared_ptr<Connection> &conn)
{
    const Path path = query->query();
    const bool flagsOnly = query->flags() & QueryMessage::CompilationFlagsOnly;
    const bool splitLine = query->flags() & QueryMessage::CompilationFlagsSplitLine;
    auto format = [flagsOnly, splitLine](const Source &source) {
        if (flagsOnly) {
            const Flags<Source::CommandLineFlag> flags = (Source::Default
                                                          |Source::ExcludeDefaultArguments
                                                          |Source::IncludeCompiler
                                                          |Source::IncludeSourceFile
                                                          |Source::ExcludeDefaultIncludePaths);
            return String::join(source.toCommandLine(flags), splitLine ? '\n' : ' ');
        } else if (splitLine) {
            return String::join(source.toString().split(' '), '\n');
        } else {
            return source.toString();
        }
    };
    if (path.isFile()) {
        std::shared_ptr<Project> project = projectForQuery(query);
        if (project) {
            const uint32_t fileId = Location::fileId(path);
            if (fileId) {
                prepareCompletion(query, fileId, project);
                Set<Source> sources = project->sources(fileId);
                if (sources.isEmpty() && path.isHeader()) {
                    Set<uint32_t> seen;
<<<<<<< HEAD
                    std::function<uint32_t(uint32_t)> findSourceFileId = [&findSourceFileId, &project, &seen](uint32_t fileId) {
                        DependencyNode *node = project->dependencyNode(fileId);
=======
                    std::function<uint32_t(uint32_t)> findSource = [&findSource, &project, &seen](uint32_t file) {
                        DependencyNode *node = project->dependencyNode(file);
>>>>>>> 45e6fdac
                        uint32_t ret = 0;
                        if (node) {
                            for (const auto &dep : node->dependents) {
                                if (!seen.insert(dep.first))
                                    continue;

                                if (Location::path(dep.first).isSource()) {
                                    ret = dep.first;
                                    break;
                                } else {
                                    ret  = findSourceFileId(dep.first);
                                    if (ret)
                                        break;
                                }
                            }
                        }
                        return ret;
                    };

                    const uint32_t source = findSourceFileId(fileId);
                    sources = project->sources(source);
                    if (sources.size() > 1) {
                        auto it = sources.begin();
                        ++it;
                        while (it != sources.end()) {
                            sources.erase(it++);
                        }
                    }
                }
                int idx = 0;
                for (const auto &src : sources) {
                    String out;
                    if (sources.size() > 1)
                        out = String::format<4>("%d: ", idx);
                    conn->write(format(src));
                }
            }
            conn->finish();
            return;
        }
    }

    if (std::shared_ptr<Project> project = currentProject()) {
        const Match match = query->match();
        const Sources infos = project->sources();
        for (const auto &it : infos) {
            if (match.isEmpty() || match.match(Location::path(it.first))) {
                for (const Source &src : it.second) {
                    conn->write(format(src));
                }
            }
        }
    } else {
        conn->write("No project");
    }
    conn->finish();
}

void Server::dumpCompletions(const std::shared_ptr<QueryMessage> &/*query*/, const std::shared_ptr<Connection> &conn)
{
    if (mCompletionThread) {
        conn->write(mCompletionThread->dump());
    } else {
        conn->write("No completions");
    }
    conn->finish();
}

void Server::dumpCompileCommands(const std::shared_ptr<QueryMessage> &query, const std::shared_ptr<Connection> &conn)
{
    std::shared_ptr<Project> project = projectForQuery(query);
    if (!project)
        project = currentProject();
    if (!project) {
        conn->write("No current project");
        conn->finish(1);
        return;
    }

    conn->write(project->toCompileCommands());
    conn->finish();
}

void Server::suspend(const std::shared_ptr<QueryMessage> &query, const std::shared_ptr<Connection> &conn)
{
    const Path p = query->match().pattern();
    enum Mode {
        List,
        All,
        Clear,
        File
    } mode = List;
    if (p == "clear") {
        mode = Clear;
    } else if (p == "all") {
        mode = All;
    } else if (!p.isEmpty()) {
        mode = File;
    }

    std::shared_ptr<Project> project;
    if (mode == File) {
        project = projectForQuery(query);
    } else {
        project = currentProject();
    }
    const bool old = mSuspended;
    switch (mode) {
    case All:
        mSuspended = true;
        conn->write("All files are suspended.");
        break;
    case Clear:
        mSuspended = false;
        if (project)
            project->clearSuspendedFiles();
        conn->write("No files suspended.");
        break;
    case List:
        if (mSuspended)
            conn->write("All files are suspended.");
        if (project) {
            const Set<uint32_t> suspendedFiles = project->suspendedFiles();
            if (suspendedFiles.isEmpty()) {
                conn->write<512>("No files suspended for project %s", project->path().constData());
            } else {
                for (const auto &it : suspendedFiles)
                    conn->write<512>("%s is suspended", Location::path(it).constData());
            }
        }
        break;
    case File:
        if (!project) {
            conn->write("No project");
        } else if (!p.isFile()) {
            conn->write<512>("%s doesn't seem to exist", p.constData());
        } else {
            const uint32_t fileId = Location::fileId(p);
            if (fileId) {
                conn->write<512>("%s is no%s suspended", p.constData(),
                                 project->toggleSuspendFile(fileId) ? "w" : " longer");
            } else {
                conn->write<512>("%s is not indexed", p.constData());
            }
        }
        break;
    }
    conn->finish();

    if (old && !mSuspended)
        mJobScheduler->startJobs();
}

void Server::setBuffers(const std::shared_ptr<QueryMessage> &query, const std::shared_ptr<Connection> &conn)
{
    const String encoded = query->query();
    if (encoded.isEmpty()) {
        for (uint32_t fileId : mActiveBuffers) {
            conn->write(Location::path(fileId));
        }
    } else {
        Deserializer deserializer(encoded);
        List<Path> paths;
        deserializer >> paths;
        mActiveBuffers.clear();
        for (const Path &path : paths) {
            mActiveBuffers << Location::insertFile(path);
        }
        conn->write<32>("Added %zu buffers", mActiveBuffers.size());
    }
    conn->finish();
}

void Server::classHierarchy(const std::shared_ptr<QueryMessage> &query, const std::shared_ptr<Connection> &conn)
{
    const Location loc = query->location();
    if (loc.isNull()) {
        conn->write("Not indexed");
        conn->finish(1);
        return;
    }
    std::shared_ptr<Project> project = projectForQuery(query);
    if (!project) {
        error("No project");
        conn->write("Not indexed");
        conn->finish(1);
        return;
    }

    if (!project->dependencies().contains(loc.fileId())) {
        conn->write("Not indexed");
        conn->finish(1);
        return;
    }

    ClassHierarchyJob job(loc, query, project);
    conn->finish(job.run(conn));
}

void Server::debugLocations(const std::shared_ptr<QueryMessage> &query, const std::shared_ptr<Connection> &conn)
{
    const String str = query->query();
    if (str == "clear" || str == "none") {
        mOptions.debugLocations.clear();
    } else if (str == "all" || str == "*") {
        mOptions.debugLocations.clear();
        mOptions.debugLocations << "all";
    } else if (!str.isEmpty()) {
        mOptions.debugLocations << str;
    }
    if (mOptions.debugLocations.isEmpty()) {
        conn->write("No debug locations");
    } else {
        conn->write<1024>("Debug locations:\n%s", String::join(mOptions.debugLocations, '\n').constData());
    }
    conn->finish();
}


void Server::tokens(const std::shared_ptr<QueryMessage> &query, const std::shared_ptr<Connection> &conn)
{
    Path path;
    uint32_t from, to;
    Deserializer deserializer(query->query());
    deserializer >> path >> from >> to;
    const uint32_t fileId = Location::fileId(path);
    if (!fileId) {
        conn->write<256>("%s is not indexed", query->query().constData());
        conn->finish();
        return;
    }

    std::shared_ptr<Project> project;
    if (currentProject() && currentProject()->isIndexed(fileId)) {
        project = currentProject();
    } else {
        for (const auto &p : mProjects) {
            if (p.second->isIndexed(fileId)) {
                project = p.second;
                setCurrentProject(project);
                break;
            }
        }
    }
    if (!project) {
        conn->write<256>("%s is not indexed", query->query().constData());
        conn->finish();
        return;
    }

    TokensJob job(query, fileId, from, to, project);
    conn->finish(job.run(conn));
}

void Server::handleVisitFileMessage(const std::shared_ptr<VisitFileMessage> &message, const std::shared_ptr<Connection> &conn)
{
    uint32_t fileId = 0;
    bool visit = false;

    std::shared_ptr<Project> project = mProjects.value(message->project());
    const uint64_t id = message->id();
    if (project && project->isActiveJob(id)) {
        assert(message->file() == message->file().resolved());
        fileId = Location::insertFile(message->file());
        visit = project->visitFile(fileId, message->file(), id);
    }
    VisitFileResponseMessage msg(fileId, visit);
    conn->send(msg);
}

bool Server::load()
{
    DataFile fileIdsFile(mOptions.dataDir + "fileids", RTags::DatabaseVersion);
    if (fileIdsFile.open(DataFile::Read)) {
        Flags<FileIdsFileFlag> flags;
        fileIdsFile >> flags;
        if (flags & HasSandboxRoot && !Sandbox::hasRoot()) {
            error() << "This database was produced with --sandbox-root option using relative path. You have to specify a sandbox-root argument or wipe the db by running with -C";
            return false;
        } else if (Sandbox::hasRoot() && !(flags & HasSandboxRoot)) {
            error() << "This database was produced without --sandbox-root option using relative path. You can't specify a sandbox-root argument for this db unless you start the db over by passing -C";
            return false;
        }

        // SBROOT
        Hash<Path, uint32_t> pathsToIds;
        fileIdsFile >> pathsToIds;

        Sandbox::decode(pathsToIds);

        Location::init(pathsToIds);
        List<Path> projects = mOptions.dataDir.files(Path::Directory);
        for (size_t i=0; i<projects.size(); ++i) {
            const Path &file = projects.at(i);
            Path filePath = file.mid(mOptions.dataDir.size());
            Path old = filePath;
            if (filePath.endsWith('/'))
                filePath.chop(1);
            RTags::decodePath(filePath);
            if (filePath.isDir()) {
                bool remove = false;
                if (FILE *f = fopen((file + "/project").constData(), "r")) {
                    Deserializer in(f);
                    int version;
                    in >> version;

                    if (version == RTags::DatabaseVersion) {
                        int fs;
                        in >> fs;
                        if (fs != Rct::fileSize(f)) {
                            error("%s seems to be corrupted, refusing to restore. Removing.",
                                  file.constData());
                            remove = true;
                        } else {
                            addProject(filePath.ensureTrailingSlash());
                        }
                    } else {
                        remove = true;
                        error() << file << "has wrong format. Got" << version << "expected" << RTags::DatabaseVersion << "Removing";
                    }
                    fclose(f);
                }
                if (remove) {
                    Path::rm(file);
                }
            }
        }
    } else {
        if (!fileIdsFile.error().isEmpty()) {
            error("Can't restore file ids: %s", fileIdsFile.error().constData());
        }
        Hash<Path, ProjectData> projectData;
        mOptions.dataDir.visit([&projectData](const Path &path) {
                if (path.isDir()) {
                    const char *fn = path.fileName();
                    if (*fn == '_' || !strncmp(fn, "$_", 2))
                        return Path::Recurse;
                } else if (!strcmp("sources", path.fileName())) {
                    Path filePath = path.parentDir().fileName();
                    if (filePath.endsWith("/"))
                        filePath.chop(1);
                    RTags::decodePath(filePath);

                    String err;
<<<<<<< HEAD
                    ProjectData data;
#warning read sources
#if 0
                    if (!Project::readSources(path, data.sources, &data.infos, &err)) {
                        error("Sources restore error %s: %s", path.constData(), err.constData());
                    } else {
                        if (!data.infos.isEmpty()) {
                            data.sources.clear();
                        }
                        projectData[p] = data;
=======
                    if (!Project::readSources(path, sources[filePath], 0, &err)) {
                        error("Sources restore error %s: %s", path.constData(), err.constData());
                        sources.remove(filePath);
>>>>>>> 45e6fdac
                    }
#endif
                    // error() << sources[p].size();
                }
                return Path::Continue;
            });
        // for (const auto &s : sources) {
        //     error() << s.first << s.second.size();
        // }

        clearProjects();
        if (!projectData.isEmpty()) {
            error() << "Recovering sources" << projectData.size();
        }
        for (const auto &s : projectData) {
            IndexParseData indexData;
            indexData.project = s.first;
#warning not done
#if 0
            for (const auto &info : s.second.infos) {
                indexData->flags = info.second.indexFlags;
                indexData->environment = info.second.environment;
                loadCompileCommands(indexData, info.first);
            }
            if (!s.second.sources.isEmpty()) {
                indexData->projectData[s.first].sources = s.second.sources;
            }
#endif
            addProject(s.first)->save();
        }
    }
    return true;
}

bool Server::saveFileIds()
{
    const uint32_t lastId = Location::lastId();
    if (mLastFileId == lastId)
        return true;
    DataFile fileIdsFile(mOptions.dataDir + "fileids", RTags::DatabaseVersion);
    if (!fileIdsFile.open(DataFile::Write)) {
        error("Can't save file ids: %s", fileIdsFile.error().constData());
        return false;
    }
    Flags<FileIdsFileFlag> flags;
    if (Sandbox::hasRoot())
        flags |= HasSandboxRoot;

    fileIdsFile << flags << Sandbox::encoded(Location::pathsToIds());

    if (!fileIdsFile.flush()) {
        error("Can't save file ids: %s", fileIdsFile.error().constData());
        return false;
    }

    mLastFileId = lastId;
    return true;
}

void Server::removeSocketFile()
{
#ifdef RTAGS_HAS_LAUNCHD
    if (mOptions.options & Launchd) {
        return;
    }
#endif

    if (getenv("LISTEN_FDS")) {
        return;
    }

    Path::rm(mOptions.socketFile);
}

void Server::stopServers()
{
    removeSocketFile();

    mUnixServer.reset();
}

void Server::codeCompleteAt(const std::shared_ptr<QueryMessage> &query, const std::shared_ptr<Connection> &conn)
{
    const Location loc = query->location(Location::CreateLocation);
    std::shared_ptr<Project> project = projectForQuery(query);
    if (!project) {
        error("No project found for %s", loc.path().constData());
        conn->finish();
        return;
    }
    const uint32_t fileId = loc.fileId();
    Source source = project->source(fileId, query->buildIndex());
    if (source.isNull()) {
        const Set<uint32_t> deps = project->dependencies(fileId, Project::DependsOnArg);
        if (mCompletionThread)
            source = mCompletionThread->findSource(deps);

        if (source.isNull()) {
            for (uint32_t dep : deps) {
                source = project->source(dep, query->buildIndex());
                if (!source.isNull())
                    break;
            }
        }

        if (source.isNull()) {
            error("No source found for %s", loc.path().constData());
            conn->finish();
            return;
        }
    }

    if (query->flags() & QueryMessage::CodeCompleteIncludes) {
        project->includeCompletions(query->flags(), conn, std::move(source));
        conn->finish();
        return;
    }

    if (!mCompletionThread) {
        mCompletionThread = new CompletionThread(mOptions.completionCacheSize);
        mCompletionThread->start();
    }

    std::shared_ptr<Connection> c = conn;
    if (!(query->flags() & QueryMessage::SynchronousCompletions)) {
        c->finish();
        c.reset();
    }
    Flags<CompletionThread::Flag> flags;
    if (query->flags() & QueryMessage::Elisp)
        flags |= CompletionThread::Elisp;
    if (query->flags() & QueryMessage::JSON)
        flags |= CompletionThread::JSON;
    if (query->flags() & QueryMessage::XML)
        flags |= CompletionThread::XML;
    if (query->flags() & QueryMessage::CodeCompleteIncludeMacros)
        flags |= CompletionThread::IncludeMacros;
    if (query->flags() & QueryMessage::CodeCompleteNoWait)
        flags |= CompletionThread::NoWait;
    mCompletionThread->completeAt(std::move(source), loc, flags, query->unsavedFiles().value(loc.path()), c);
}

void Server::dumpJobs(const std::shared_ptr<Connection> &conn)
{
    mJobScheduler->dump(conn);
}

class TestConnection
{
public:
    TestConnection(const Path &workingDirectory)
        : mConnection(Connection::create(RClient::NumOptions)),
          mIsFinished(false), mWorkingDirectory(workingDirectory)
    {
        mConnection->aboutToSend().connect([this](const std::shared_ptr<Connection> &, const Message *message) {
                if (message->messageId() == Message::FinishMessageId) {
                    mIsFinished = true;
                } else if (message->messageId() == Message::ResponseId) {
                    String response = reinterpret_cast<const ResponseMessage *>(message)->data();
                    if (response.startsWith(mWorkingDirectory)) {
                        response.remove(0, mWorkingDirectory.size());
                    }
                    mOutput.append(response);
                }
            });
    }
    List<String> output() const { return mOutput; }
    bool isFinished() const { return mIsFinished; }
    std::shared_ptr<Connection> connection() const { return mConnection; }
private:
    std::shared_ptr<Connection> mConnection;
    bool mIsFinished;
    List<String> mOutput;
    const Path mWorkingDirectory;
};

bool Server::runTests()
{
    assert(!mOptions.tests.isEmpty());
    bool ret = true;
    int sourceCount = 0;
    mIndexDataMessageReceived.connect([&sourceCount]() {
            // error() << "Got a finish" << sourceCount;
            assert(sourceCount > 0);
            if (!--sourceCount) {
                EventLoop::eventLoop()->quit();
            }
        });
    for (const auto &file : mOptions.tests) {
        const String fileContents = file.readAll();
        if (fileContents.isEmpty()) {
            error() << "Failed to open file" << file;
            ret = false;
            continue;
        }
        bool ok = true;
        const Value value = Value::fromJSON(fileContents, &ok);
        warning() << "parsed json" << value.type() << fileContents.size();
        if (!ok || !value.isMap()) {
            error() << "Failed to parse json" << file << ok << value.type() << value;
            ret = false;
            continue;
        }
        const List<Value> tests = value.operator[]<List<Value> >("tests");
        if (tests.isEmpty()) {
            error() << "Invalid test" << file;
            ret = false;
            continue;
        }
        const List<Value> sources = value.operator[]<List<Value> >("sources");
        if (sources.isEmpty()) {
            error() << "Invalid test" << file;
            ret = false;
            continue;
        }
        warning() << sources.size() << "sources and" << tests.size() << "tests";
        const Path workingDirectory = file.parentDir();
        const Path projectRoot = RTags::findProjectRoot(workingDirectory, RTags::SourceRoot);
        if (projectRoot.isEmpty()) {
            error() << "Can't find project root" << workingDirectory;
            ret = false;
            continue;
        }
        IndexParseData data;
        data.environment = mEnvironment;
        for (const auto &source : sources) {
            if (!source.isString()) {
                error() << "Invalid source" << source;
                ret = false;
                continue;
            }
            data.project = workingDirectory;
            String commands = "clang " + source.convert<String>();
            if (!parse(data, std::move(commands), workingDirectory)) {
                error() << "Failed to index" << ("clang " + source.convert<String>()) << workingDirectory;
                ret = false;
                continue;
            }
            ++sourceCount;
        }
        EventLoop::eventLoop()->exec(mOptions.testTimeout);
        if (sourceCount) {
            error() << "Timed out waiting for sources to compile";
            sourceCount = 0;
            ret = false;
            continue;
        }

        int passes = 0;
        int failures = 0;
        int idx = -1;
        for (const auto &test : tests) {
            ++idx;
            if (!test.isMap()) {
                error() << "Invalid test" << test.type();
                ret = false;
                continue;
            }
            const String type = test.operator[]<String>("type");
            if (type.isEmpty()) {
                error() << "Invalid test. No type";
                ret = false;
                continue;
            }
            std::shared_ptr<QueryMessage> query;
            if (type == "follow-location") {
                const String location = Location::encode(test.operator[]<String>("location"), workingDirectory);
                if (location.isEmpty()) {
                    error() << "Invalid test. Invalid location";
                    ret = false;
                    continue;
                }
                query.reset(new QueryMessage(QueryMessage::FollowLocation));
                query->setQuery(location);
            } else if (type == "references") {
                const String location = Location::encode(test.operator[]<String>("location"), workingDirectory);
                if (location.isEmpty()) {
                    error() << "Invalid test. Invalid location";
                    ret = false;
                    continue;
                }
                query.reset(new QueryMessage(QueryMessage::ReferencesLocation));
                query->setQuery(location);
            } else if (type == "references-name") {
                const String name = test.operator[]<String>("name");
                if (name.isEmpty()) {
                    error() << "Invalid test. Invalid name";
                    ret = false;
                    continue;
                }
                query.reset(new QueryMessage(QueryMessage::ReferencesLocation));
                query->setQuery(name);
            } else {
                error() << "Unknown test" << type;
                ret = false;
                continue;
            }
            const List<Value> flags = test.operator[]<List<Value> >("flags");
            for (const auto &flag : flags) {
                if (!flag.isString()) {
                    error() << "Invalid flag";
                    ret = false;
                } else {
                    const QueryMessage::Flag f = QueryMessage::flagFromString(flag.convert<String>());
                    if (f == QueryMessage::NoFlag) {
                        error() << "Invalid flag";
                        ret = false;
                        continue;
                    }
                    query->setFlag(f);
                }
            }

            TestConnection conn(workingDirectory);
            query->setFlag(QueryMessage::SilentQuery);
            handleQueryMessage(query, conn.connection());
            if (!conn.isFinished()) {
                error() << "Query failed";
                ret = false;
                continue;
            }

            const Value out = test["output"];
            if (!out.isList()) {
                error() << "Invalid output";
                ret = false;
                continue;
            }
            List<String> output;
            for (auto it=out.listBegin(); it != out.listEnd(); ++it) {
                if (!it->isString()) {
                    error() << "Invalid output";
                    ret = false;
                    continue;
                }
                output.append(it->convert<String>());
            }
            if (output != conn.output()) {
                error() << "Test" << idx << "failed. Expected:";
                error() << output;
                error() << "Got:";
                error() << conn.output();
                ret = false;
                ++failures;
            } else {
                warning() << "Test passed";
                ++passes;
            }
        }
        error() << passes << "passes" << failures << "failures" << (tests.size() - failures - passes) << "invalid";
    }

    return ret;
}

void Server::prepareCompletion(const std::shared_ptr<QueryMessage> &query, uint32_t fileId, const std::shared_ptr<Project> &project)
{
    if (query->flags() & QueryMessage::CodeCompletionEnabled && !mCompletionThread) {
        mCompletionThread = new CompletionThread(mOptions.completionCacheSize);
        mCompletionThread->start();
    }

    if (mCompletionThread && fileId) {
        if (!mCompletionThread->isCached(fileId, project)) {
            Source source = project->source(fileId, query->buildIndex());
            if (source.isNull()) {
                for (const uint32_t dep : project->dependencies(fileId, Project::DependsOnArg)) {
                    source = project->source(dep, query->buildIndex());
                    if (!source.isNull())
                        break;
                }
            }

            if (!source.isNull())
                mCompletionThread->prepare(std::move(source), query->unsavedFiles().value(Location::path(fileId)));
        }
    }
}<|MERGE_RESOLUTION|>--- conflicted
+++ resolved
@@ -526,15 +526,8 @@
         }
     }
 
-<<<<<<< HEAD
     assert(!compileCommandsFileId || data.compileCommands.contains(compileCommandsFileId));
-    bool ret = false;
-=======
-    if (parse)
-        sources = Source::parse(arguments, pwd, environment, &unresolvedPaths);
-
     bool ret = (sources.isEmpty() && unresolvedPaths.size() == 1 && unresolvedPaths.front() == "-");
->>>>>>> 45e6fdac
     int idx = 0;
     const auto &env = compileCommandsFileId ? data.compileCommands[compileCommandsFileId].environment : data.environment;
     for (Source &source : Source::parse(arguments, pwd, env, &unresolvedPaths)) {
@@ -1608,13 +1601,8 @@
                 Set<Source> sources = project->sources(fileId);
                 if (sources.isEmpty() && path.isHeader()) {
                     Set<uint32_t> seen;
-<<<<<<< HEAD
                     std::function<uint32_t(uint32_t)> findSourceFileId = [&findSourceFileId, &project, &seen](uint32_t fileId) {
                         DependencyNode *node = project->dependencyNode(fileId);
-=======
-                    std::function<uint32_t(uint32_t)> findSource = [&findSource, &project, &seen](uint32_t file) {
-                        DependencyNode *node = project->dependencyNode(file);
->>>>>>> 45e6fdac
                         uint32_t ret = 0;
                         if (node) {
                             for (const auto &dep : node->dependents) {
@@ -1959,7 +1947,6 @@
                     RTags::decodePath(filePath);
 
                     String err;
-<<<<<<< HEAD
                     ProjectData data;
 #warning read sources
 #if 0
@@ -1970,11 +1957,6 @@
                             data.sources.clear();
                         }
                         projectData[p] = data;
-=======
-                    if (!Project::readSources(path, sources[filePath], 0, &err)) {
-                        error("Sources restore error %s: %s", path.constData(), err.constData());
-                        sources.remove(filePath);
->>>>>>> 45e6fdac
                     }
 #endif
                     // error() << sources[p].size();
